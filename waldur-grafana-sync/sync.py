import json
import logging
import os
import sys
import uuid
from dataclasses import dataclass, field
from functools import cached_property

from backend import BACKEND_API_USER, Backend
from waldur_client import WaldurClient

handler = logging.StreamHandler(sys.stdout)
logger = logging.getLogger(__name__)
formatter = logging.Formatter('[%(levelname)s] [%(asctime)s] %(message)s')
handler.setFormatter(formatter)
logger.addHandler(handler)
logger.setLevel(logging.INFO)

WALDUR_API_URL = os.environ['WALDUR_API_URL']
WALDUR_API_TOKEN = os.environ['WALDUR_API_TOKEN']

REGISTRATION_METHOD = os.environ.get('REGISTRATION_METHOD', 'eduteams')
STAFF_TEAM_NAME = os.environ.get('STAFF_TEAM_NAME', 'staff')
SUPPORT_TEAM_NAME = os.environ.get('SUPPORT_TEAM_NAME', 'support')
DATASOURCE_UID = os.environ['DATASOURCE_UID']

PROTECTED_USERNAMES = os.environ.get(
    'PROTECTED_USERNAMES', 'admin,' + BACKEND_API_USER
).split(',')
PROTECTED_TEAMS = os.environ.get('PROTECTED_TEAMS', 'Development,Management').split(',')

ALL_SPECIAL_TEAMS = [STAFF_TEAM_NAME, SUPPORT_TEAM_NAME] + PROTECTED_TEAMS
DRY_RUN = False


@dataclass
class User:
    uuid: str
    username: str
    email: str
    name: str
    is_staff: bool = False
    is_support: bool = False

<<<<<<< HEAD
=======

>>>>>>> 00c712ef
@dataclass
class Organisation:
    uuid: str
    name: str
    division: str
    abbreviation: str = ''
    country: str = ''
    is_service_provider: bool = False
    owners: list[User] = field(default_factory=list)


def is_uuid_like(val):
    '''
    Check if value looks like a valid UUID.
    '''
    try:
        uuid.UUID(val)
    except (TypeError, ValueError, AttributeError):
        return False
    else:
        return True


class Sync:
    @cached_property
    def grafana_client(self):
        return Backend()

    @cached_property
    def waldur_client(self):
        return WaldurClient(WALDUR_API_URL, WALDUR_API_TOKEN)

    def run(self):
        self.sync_users()
        self.sync_organization_teams()
        self.sync_staff_team()
        self.sync_support_team()
        self.sync_folders()
<<<<<<< HEAD
=======
        self.sync_dashboards()
>>>>>>> 00c712ef

    @property
    def waldur_staff_users(self):
        return [user for user in self.waldur_users if user.is_staff]

    @property
    def waldur_support_users(self):
        return [user for user in self.waldur_users if user.is_support]

    @cached_property
    def waldur_organizations(self):
        query = {
            'archived': False,
            'is_active': True,
<<<<<<< HEAD
            'field': ['name', 'abbreviation', 'country', 'division_name', 'uuid', 'owners', 'is_service_provider'],
=======
            'field': [
                'name',
                'abbreviation',
                'country',
                'division_name',
                'uuid',
                'owners',
                'is_service_provider',
            ],
>>>>>>> 00c712ef
        }

        return {
            c['uuid']: Organisation(
                c['uuid'],
                c['name'],
                c.get('division_name', ''),
                c['abbreviation'],
                c['country'],
                c['is_service_provider'],
<<<<<<< HEAD
                [User(u['uuid'], u['username'], u['email'], u['full_name']) for u in c['owners']]
            ) for c in self.waldur_client.list_customers(query)}
=======
                [
                    User(u['uuid'], u['username'], u['email'], u['full_name'])
                    for u in c['owners']
                ],
            )
            for c in self.waldur_client.list_customers(query)
        }
>>>>>>> 00c712ef

    @cached_property
    def waldur_users(self):
        result = []
        query = {
            'registration_method': REGISTRATION_METHOD,
            'is_active': True,
            'field': [
                'customer_permissions',
                'is_staff',
                'is_support',
                'username',
                'uuid',
                'full_name',
                'email',
            ],
        }

        for item in self.waldur_client.list_users(query):
            organizations = [
                Organisation(
                    p['customer_uuid'],
                    p['customer_name'],
                    p.get('customer_division_name', ''),
                )
                for p in item['customer_permissions']
                if p['role'] == 'owner'
            ]
            if not item['is_staff'] and not item['is_support'] and not organizations:
                continue

            result.append(
                User(
                    uuid=item['uuid'],
                    username=item['username'],
                    email=item['email'],
                    name=item['full_name'],
                    is_staff=item['is_staff'],
                    is_support=item['is_support'],
                )
            )
        return result

<<<<<<< HEAD
    def ensure_folder_permissions(self, folder_team_title, org_uuid):
        folder = self.grafana_client

    def sync_folders(self):
        # assure that for each organization in waldur we have a folder
        grafana_folders = {f['uid']: f['title'] for f in self.grafana_client.list_folders()}
        for org_uuid in self.waldur_organizations.keys():
            waldur_org: Organisation = self.waldur_organizations[org_uuid]
            abbreviation = f' ({waldur_org.abbreviation})' if waldur_org.abbreviation else ''
=======
    def sync_folders(self):
        # assure that for each organization in waldur we have a folder
        grafana_folders = {
            f['uid']: f['title'] for f in self.grafana_client.list_folders()
        }
        folder_names = set(grafana_folders.values())
        for org_uuid, waldur_org in self.waldur_organizations.items():
            abbreviation = (
                f' ({waldur_org.abbreviation})' if waldur_org.abbreviation else ''
            )
>>>>>>> 00c712ef
            expected_title = f'{waldur_org.name}{abbreviation}'
            if org_uuid in grafana_folders:
                # check if name needs updates
                if grafana_folders[org_uuid] != expected_title:
                    logger.info(
                        f'Updating folder with UID {org_uuid}. {grafana_folders[org_uuid]} -> {expected_title}'
                    )
                    self.grafana_client.update_folder(org_uuid, expected_title)
            else:
                if expected_title in folder_names:
                    print(f'Duplicate {expected_title} is detected')
                    continue
                # create a new one
                logger.info(f'Adding folder {expected_title} with UID {org_uuid}.')
                self.grafana_client.create_folder(expected_title, org_uuid)
<<<<<<< HEAD
            # make sure that corresponding tean has read access to a folder
            self.grafana_client.add_folder_team_permission(org_uuid, expected_title)
=======
                folder_names.add(expected_title)
            # make sure that corresponding tean has read access to a folder
            self.grafana_client.set_folder_permissions(org_uuid, expected_title)
>>>>>>> 00c712ef

        # cleanup existing folders with UUID like unique keys
        for folder_uid in grafana_folders.keys():
            if is_uuid_like(folder_uid) and folder_uid not in self.waldur_organizations:
<<<<<<< HEAD
                logger.info(f'Removing folder {grafana_folders[folder_uid]} with UID {folder_uid}.')
                # TODO: uncomment
                #self.grafana_client.delete_folder(folder_uid)
=======
                logger.info(
                    f'Removing folder {grafana_folders[folder_uid]} with UID {folder_uid}.'
                )
                # TODO: uncomment
                # self.grafana_client.delete_folder(folder_uid)
>>>>>>> 00c712ef

    def member_of(self, user_id, teams_list):
        user_teams = {t['name'] for t in self.grafana_client.list_user_teams(user_id)}
        return len(user_teams.intersection(teams_list)) > 0

    def sync_users(self):
        grafana_users = self.grafana_client.list_users()
        waldur_usernames = [waldur_user.username for waldur_user in self.waldur_users]
        for grafana_user in grafana_users:
<<<<<<< HEAD
            if grafana_user['login'] not in waldur_usernames and grafana_user['login'] not in PROTECTED_USERNAMES \
                    and not self.member_of(grafana_user['id'], ALL_SPECIAL_TEAMS):
=======
            if (
                grafana_user['login'] not in waldur_usernames
                and grafana_user['login'] not in PROTECTED_USERNAMES
                and not self.member_of(grafana_user['id'], ALL_SPECIAL_TEAMS)
            ):
>>>>>>> 00c712ef
                if not DRY_RUN:
                    logger.info('User deletion is TEMPORARY disabled.')
                    # self.grafana_client.delete_user(grafana_user['id'])
                logger.info(
                    f'User {grafana_user["login"]} / {grafana_user["email"]} has been deleted.'
                )

        for waldur_user in self.waldur_users:
            if waldur_user.username not in [
                grafana_user['login'] for grafana_user in grafana_users
            ]:
                if not DRY_RUN:
                    self.grafana_client.create_user(
                        email=waldur_user.email,
                        name=waldur_user.name,
                        login=waldur_user.username,
                    )
                logger.info(
                    f'User {waldur_user.username} / {waldur_user.email} has been created.'
                )

    def _sync_teams(self, team_name, waldur_users: list[User]):
        if not self.grafana_client.list_teams(team_name):
            if not DRY_RUN:
                team_id = self.grafana_client.create_team(team_name)['teamId']
            logger.info(f'Team {team_name} has been created.')
        else:
            team_id = self.grafana_client.list_teams(team_name)[0]['id']

        members = self.grafana_client.get_team_members(team_id)
        all_waldur_usernames = [s.username for s in self.waldur_users]
        waldur_users = [u for u in waldur_users if u.username in all_waldur_usernames]
        waldur_username = [s.username for s in waldur_users]
        for member in members:
            if member['login'] not in waldur_username:
                if not DRY_RUN:
                    self.grafana_client.remove_team_member(team_id, member['userId'])
                logger.info(
                    f'User {member["login"]} / {member["email"]} has been deleted from members of {team_name} / {team_id}.'
                )

        for s in waldur_users:
            if s.username not in [member['login'] for member in members]:
                if not DRY_RUN:
                    self.grafana_client.create_team_member(
                        team_id, s.name, s.username, s.email
                    )
                logger.info(
                    f'User {s.username} / {s.email} has been added to members of {team_name} / {team_id}.'
                )

    def sync_staff_team(self):
        self._sync_teams(
            team_name=STAFF_TEAM_NAME,
            waldur_users=self.waldur_staff_users,
        )

    def sync_support_team(self):
        self._sync_teams(
            team_name=SUPPORT_TEAM_NAME,
            waldur_users=self.waldur_support_users,
        )

    def sync_organization_teams(self):
        grafana_teams = {f['name']: f['id'] for f in self.grafana_client.list_teams()}
        seen_org_names = []
<<<<<<< HEAD
        for org_uuid in self.waldur_organizations.keys():
            waldur_org: Organisation = self.waldur_organizations[org_uuid]
            abbreviation = f' ({waldur_org.abbreviation})' if waldur_org.abbreviation else ''
=======
        for waldur_org in self.waldur_organizations.values():
            abbreviation = (
                f' ({waldur_org.abbreviation})' if waldur_org.abbreviation else ''
            )
>>>>>>> 00c712ef
            expected_title = f'{waldur_org.name}{abbreviation}'
            seen_org_names.append(expected_title)
            if expected_title not in grafana_teams:
                if not DRY_RUN:
                    self.grafana_client.create_team(expected_title)
                logger.info(f'Team {expected_title} has been created.')
<<<<<<< HEAD

            self._sync_teams(expected_title, waldur_org.owners)

        # cleanup existing folders with UUID like unique keys
        for team_name in grafana_teams:
            if team_name not in seen_org_names \
                    and team_name not in ALL_SPECIAL_TEAMS:
                if not DRY_RUN:
                    pass
                    # TODO: uncomment
                    # self.grafana_client.delete_teams(team_name)
                logger.info(f'Team {team_name} has been deleted.')
=======

            self._sync_teams(expected_title, waldur_org.owners)

        # cleanup existing folders with UUID like unique keys
        for team_name in grafana_teams:
            if team_name not in seen_org_names and team_name not in ALL_SPECIAL_TEAMS:
                if not DRY_RUN:
                    pass
                    # TODO: uncomment
                    # self.grafana_client.delete_teams(team_name)
                logger.info(f'Team {team_name} has been deleted.')

    def sync_dashboards(self):
        self.waldur_organizations.keys()
        grafana_dashboards_list = self.grafana_client.search_dashboards(tag='managed')
        grafana_dashboards_map = {
            dashboard['folderUid']: dashboard
            for dashboard in grafana_dashboards_list
            if 'folderUid' in dashboard
        }
        folders = self.grafana_client.list_folders()
        folder_uids = {folder['uid'] for folder in folders}
        for waldur_org in self.waldur_organizations.values():
            if waldur_org.uuid not in folder_uids:
                continue
            grafana_dashboard = grafana_dashboards_map.get(waldur_org.uuid)
            dashboard = json.loads(
                self.dashboard_template.replace(
                    '$CUSTOMER_NAME$', waldur_org.name
                ).replace('$DATASOURCE_UID$', DATASOURCE_UID)
            )
            payload = {
                'dashboard': dashboard,
                'folderUid': waldur_org.uuid,
            }
            if not grafana_dashboard:
                dashboard = self.grafana_client.create_or_update_dashboard(payload)
                logger.info(f'Dashboard {waldur_org.name} has been created.')
            elif grafana_dashboard:
                payload['dashboard']['uid'] = grafana_dashboard['uid']
                payload['dashboard']['version'] = (
                    grafana_dashboard.get('version', 0) + 1
                )
                payload['overwrite'] = True
                dashboard = self.grafana_client.create_or_update_dashboard(payload)
                logger.info(f'Dashboard {waldur_org.name} has been updated.')

    @cached_property
    def dashboard_template(self):
        path = os.path.join(os.path.dirname(__file__), 'dashboard-usage.json')
        return open(path).read()
>>>>>>> 00c712ef
<|MERGE_RESOLUTION|>--- conflicted
+++ resolved
@@ -42,10 +42,7 @@
     is_staff: bool = False
     is_support: bool = False
 
-<<<<<<< HEAD
-=======
-
->>>>>>> 00c712ef
+
 @dataclass
 class Organisation:
     uuid: str
@@ -84,10 +81,7 @@
         self.sync_staff_team()
         self.sync_support_team()
         self.sync_folders()
-<<<<<<< HEAD
-=======
         self.sync_dashboards()
->>>>>>> 00c712ef
 
     @property
     def waldur_staff_users(self):
@@ -102,9 +96,6 @@
         query = {
             'archived': False,
             'is_active': True,
-<<<<<<< HEAD
-            'field': ['name', 'abbreviation', 'country', 'division_name', 'uuid', 'owners', 'is_service_provider'],
-=======
             'field': [
                 'name',
                 'abbreviation',
@@ -114,7 +105,6 @@
                 'owners',
                 'is_service_provider',
             ],
->>>>>>> 00c712ef
         }
 
         return {
@@ -125,10 +115,6 @@
                 c['abbreviation'],
                 c['country'],
                 c['is_service_provider'],
-<<<<<<< HEAD
-                [User(u['uuid'], u['username'], u['email'], u['full_name']) for u in c['owners']]
-            ) for c in self.waldur_client.list_customers(query)}
-=======
                 [
                     User(u['uuid'], u['username'], u['email'], u['full_name'])
                     for u in c['owners']
@@ -136,7 +122,6 @@
             )
             for c in self.waldur_client.list_customers(query)
         }
->>>>>>> 00c712ef
 
     @cached_property
     def waldur_users(self):
@@ -180,17 +165,6 @@
             )
         return result
 
-<<<<<<< HEAD
-    def ensure_folder_permissions(self, folder_team_title, org_uuid):
-        folder = self.grafana_client
-
-    def sync_folders(self):
-        # assure that for each organization in waldur we have a folder
-        grafana_folders = {f['uid']: f['title'] for f in self.grafana_client.list_folders()}
-        for org_uuid in self.waldur_organizations.keys():
-            waldur_org: Organisation = self.waldur_organizations[org_uuid]
-            abbreviation = f' ({waldur_org.abbreviation})' if waldur_org.abbreviation else ''
-=======
     def sync_folders(self):
         # assure that for each organization in waldur we have a folder
         grafana_folders = {
@@ -201,7 +175,6 @@
             abbreviation = (
                 f' ({waldur_org.abbreviation})' if waldur_org.abbreviation else ''
             )
->>>>>>> 00c712ef
             expected_title = f'{waldur_org.name}{abbreviation}'
             if org_uuid in grafana_folders:
                 # check if name needs updates
@@ -217,29 +190,18 @@
                 # create a new one
                 logger.info(f'Adding folder {expected_title} with UID {org_uuid}.')
                 self.grafana_client.create_folder(expected_title, org_uuid)
-<<<<<<< HEAD
-            # make sure that corresponding tean has read access to a folder
-            self.grafana_client.add_folder_team_permission(org_uuid, expected_title)
-=======
                 folder_names.add(expected_title)
             # make sure that corresponding tean has read access to a folder
             self.grafana_client.set_folder_permissions(org_uuid, expected_title)
->>>>>>> 00c712ef
 
         # cleanup existing folders with UUID like unique keys
         for folder_uid in grafana_folders.keys():
             if is_uuid_like(folder_uid) and folder_uid not in self.waldur_organizations:
-<<<<<<< HEAD
-                logger.info(f'Removing folder {grafana_folders[folder_uid]} with UID {folder_uid}.')
-                # TODO: uncomment
-                #self.grafana_client.delete_folder(folder_uid)
-=======
                 logger.info(
                     f'Removing folder {grafana_folders[folder_uid]} with UID {folder_uid}.'
                 )
                 # TODO: uncomment
                 # self.grafana_client.delete_folder(folder_uid)
->>>>>>> 00c712ef
 
     def member_of(self, user_id, teams_list):
         user_teams = {t['name'] for t in self.grafana_client.list_user_teams(user_id)}
@@ -249,16 +211,11 @@
         grafana_users = self.grafana_client.list_users()
         waldur_usernames = [waldur_user.username for waldur_user in self.waldur_users]
         for grafana_user in grafana_users:
-<<<<<<< HEAD
-            if grafana_user['login'] not in waldur_usernames and grafana_user['login'] not in PROTECTED_USERNAMES \
-                    and not self.member_of(grafana_user['id'], ALL_SPECIAL_TEAMS):
-=======
             if (
                 grafana_user['login'] not in waldur_usernames
                 and grafana_user['login'] not in PROTECTED_USERNAMES
                 and not self.member_of(grafana_user['id'], ALL_SPECIAL_TEAMS)
             ):
->>>>>>> 00c712ef
                 if not DRY_RUN:
                     logger.info('User deletion is TEMPORARY disabled.')
                     # self.grafana_client.delete_user(grafana_user['id'])
@@ -325,36 +282,16 @@
     def sync_organization_teams(self):
         grafana_teams = {f['name']: f['id'] for f in self.grafana_client.list_teams()}
         seen_org_names = []
-<<<<<<< HEAD
-        for org_uuid in self.waldur_organizations.keys():
-            waldur_org: Organisation = self.waldur_organizations[org_uuid]
-            abbreviation = f' ({waldur_org.abbreviation})' if waldur_org.abbreviation else ''
-=======
         for waldur_org in self.waldur_organizations.values():
             abbreviation = (
                 f' ({waldur_org.abbreviation})' if waldur_org.abbreviation else ''
             )
->>>>>>> 00c712ef
             expected_title = f'{waldur_org.name}{abbreviation}'
             seen_org_names.append(expected_title)
             if expected_title not in grafana_teams:
                 if not DRY_RUN:
                     self.grafana_client.create_team(expected_title)
                 logger.info(f'Team {expected_title} has been created.')
-<<<<<<< HEAD
-
-            self._sync_teams(expected_title, waldur_org.owners)
-
-        # cleanup existing folders with UUID like unique keys
-        for team_name in grafana_teams:
-            if team_name not in seen_org_names \
-                    and team_name not in ALL_SPECIAL_TEAMS:
-                if not DRY_RUN:
-                    pass
-                    # TODO: uncomment
-                    # self.grafana_client.delete_teams(team_name)
-                logger.info(f'Team {team_name} has been deleted.')
-=======
 
             self._sync_teams(expected_title, waldur_org.owners)
 
@@ -405,5 +342,4 @@
     @cached_property
     def dashboard_template(self):
         path = os.path.join(os.path.dirname(__file__), 'dashboard-usage.json')
-        return open(path).read()
->>>>>>> 00c712ef
+        return open(path).read()